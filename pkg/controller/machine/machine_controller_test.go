/*
Copyright 2018 The Kubernetes Authors.

Licensed under the Apache License, Version 2.0 (the "License");
you may not use this file except in compliance with the License.
You may obtain a copy of the License at

    http://www.apache.org/licenses/LICENSE-2.0

Unless required by applicable law or agreed to in writing, software
distributed under the License is distributed on an "AS IS" BASIS,
WITHOUT WARRANTIES OR CONDITIONS OF ANY KIND, either express or implied.
See the License for the specific language governing permissions and
limitations under the License.
*/

package machine

import (
	"testing"
	"time"

	machinev1beta1 "github.com/openshift/cluster-api/pkg/apis/machine/v1beta1"
	"golang.org/x/net/context"
	metav1 "k8s.io/apimachinery/pkg/apis/meta/v1"
	"k8s.io/apimachinery/pkg/types"
	"sigs.k8s.io/controller-runtime/pkg/client"
	"sigs.k8s.io/controller-runtime/pkg/manager"
	"sigs.k8s.io/controller-runtime/pkg/reconcile"
)

var c client.Client

var expectedRequest = reconcile.Request{NamespacedName: types.NamespacedName{Name: "foo", Namespace: "default"}}

const timeout = time.Second * 5

func TestReconcile(t *testing.T) {
	instance := &machinev1beta1.Machine{
		ObjectMeta: metav1.ObjectMeta{Name: "foo", Namespace: "default"},
<<<<<<< HEAD
		Spec: machinev1beta1.MachineSpec{
			Versions: machinev1beta1.MachineVersionInfo{Kubelet: "1.10.3"},
		},
=======
>>>>>>> 655e2d6c
	}

	// Setup the Manager and Controller.  Wrap the Controller Reconcile function so it writes each request to a
	// channel when it is finished.
	mgr, err := manager.New(cfg, manager.Options{})
	if err != nil {
		t.Fatalf("error creating new manager: %v", err)
	}
	c = mgr.GetClient()

	a := newTestActuator()
	recFn, requests := SetupTestReconcile(newReconciler(mgr, a))
	if err := add(mgr, recFn); err != nil {
		t.Fatalf("error adding controller to manager: %v", err)
	}
	defer close(StartTestManager(mgr, t))

	// Create the Machine object and expect Reconcile and the actuator to be called
	if err := c.Create(context.TODO(), instance); err != nil {
		t.Fatalf("error creating instance: %v", err)
	}
	defer c.Delete(context.TODO(), instance)
	select {
	case recv := <-requests:
		if recv != expectedRequest {
			t.Error("received request does not match expected request")
		}
	case <-time.After(timeout):
		t.Error("timed out waiting for request")
	}

	// TODO: Verify that the actuator is called correctly on Create
}<|MERGE_RESOLUTION|>--- conflicted
+++ resolved
@@ -38,12 +38,6 @@
 func TestReconcile(t *testing.T) {
 	instance := &machinev1beta1.Machine{
 		ObjectMeta: metav1.ObjectMeta{Name: "foo", Namespace: "default"},
-<<<<<<< HEAD
-		Spec: machinev1beta1.MachineSpec{
-			Versions: machinev1beta1.MachineVersionInfo{Kubelet: "1.10.3"},
-		},
-=======
->>>>>>> 655e2d6c
 	}
 
 	// Setup the Manager and Controller.  Wrap the Controller Reconcile function so it writes each request to a
