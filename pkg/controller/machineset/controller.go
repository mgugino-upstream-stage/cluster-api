/*
Copyright 2018 The Kubernetes Authors.

Licensed under the Apache License, Version 2.0 (the "License");
you may not use this file except in compliance with the License.
You may obtain a copy of the License at

    http://www.apache.org/licenses/LICENSE-2.0

Unless required by applicable law or agreed to in writing, software
distributed under the License is distributed on an "AS IS" BASIS,
WITHOUT WARRANTIES OR CONDITIONS OF ANY KIND, either express or implied.
See the License for the specific language governing permissions and
limitations under the License.
*/

package machineset

import (
	"context"
	"fmt"
	"sort"
	"strings"
	"sync"
	"time"

<<<<<<< HEAD
=======
	clusterv1alpha1 "github.com/openshift/cluster-api/pkg/apis/cluster/v1alpha1"
>>>>>>> 655e2d6c
	machinev1beta1 "github.com/openshift/cluster-api/pkg/apis/machine/v1beta1"
	"github.com/openshift/cluster-api/pkg/util"
	"github.com/pkg/errors"
	corev1 "k8s.io/api/core/v1"
	apierrors "k8s.io/apimachinery/pkg/api/errors"
	metav1 "k8s.io/apimachinery/pkg/apis/meta/v1"
	"k8s.io/apimachinery/pkg/labels"
	"k8s.io/apimachinery/pkg/runtime"
	"k8s.io/client-go/tools/record"
	"k8s.io/klog"
	"sigs.k8s.io/controller-runtime/pkg/client"
	"sigs.k8s.io/controller-runtime/pkg/controller"
	"sigs.k8s.io/controller-runtime/pkg/handler"
	"sigs.k8s.io/controller-runtime/pkg/manager"
	"sigs.k8s.io/controller-runtime/pkg/reconcile"
	"sigs.k8s.io/controller-runtime/pkg/source"
)

<<<<<<< HEAD
var controllerKind = machinev1beta1.SchemeGroupVersion.WithKind("MachineSet")
=======
var (
	controllerKind = machinev1beta1.SchemeGroupVersion.WithKind("MachineSet")
>>>>>>> 655e2d6c

	// stateConfirmationTimeout is the amount of time allowed to wait for desired state.
	stateConfirmationTimeout = 10 * time.Second

	// stateConfirmationInterval is the amount of time between polling for the desired state.
	// The polling is against a local memory cache.
	stateConfirmationInterval = 100 * time.Millisecond

	// controllerName is the name of this controller
	controllerName = "machineset_controller"
)

// Add creates a new MachineSet Controller and adds it to the Manager with default RBAC.
// The Manager will set fields on the Controller and Start it when the Manager is Started.
func Add(mgr manager.Manager) error {
	r := newReconciler(mgr)
	return add(mgr, r, r.MachineToMachineSets)
}

// newReconciler returns a new reconcile.Reconciler.
func newReconciler(mgr manager.Manager) *ReconcileMachineSet {
	return &ReconcileMachineSet{Client: mgr.GetClient(), scheme: mgr.GetScheme(), recorder: mgr.GetEventRecorderFor(controllerName)}
}

// add adds a new Controller to mgr with r as the reconcile.Reconciler.
func add(mgr manager.Manager, r reconcile.Reconciler, mapFn handler.ToRequestsFunc) error {
<<<<<<< HEAD
	// Create a new controller
	c, err := controller.New("machineset-controller", mgr, controller.Options{Reconciler: r})
	if err != nil {
		return err
	}

	// Watch for changes to MachineSet
	err = c.Watch(&source.Kind{Type: &machinev1beta1.MachineSet{}}, &handler.EnqueueRequestForObject{})
=======
	// Create a new controller.
	c, err := controller.New(controllerName, mgr, controller.Options{Reconciler: r})
>>>>>>> 655e2d6c
	if err != nil {
		return err
	}

	// Watch for changes to MachineSet.
	err = c.Watch(
<<<<<<< HEAD
		&source.Kind{Type: &machinev1beta1.Machine{}},
		&handler.EnqueueRequestForOwner{IsController: true, OwnerType: &machinev1beta1.MachineSet{}},
=======
		&source.Kind{Type: &machinev1beta1.MachineSet{}},
		&handler.EnqueueRequestForObject{},
>>>>>>> 655e2d6c
	)
	if err != nil {
		return err
	}

	// Map Machine changes to MachineSets using ControllerRef.
	err = c.Watch(
		&source.Kind{Type: &machinev1beta1.Machine{}},
<<<<<<< HEAD
		&handler.EnqueueRequestsFromMapFunc{ToRequests: mapFn})
=======
		&handler.EnqueueRequestForOwner{IsController: true, OwnerType: &machinev1beta1.MachineSet{}},
	)
>>>>>>> 655e2d6c
	if err != nil {
		return err
	}

	// Map Machine changes to MachineSets by machining labels.
	return c.Watch(
		&source.Kind{Type: &machinev1beta1.Machine{}},
		&handler.EnqueueRequestsFromMapFunc{ToRequests: mapFn},
	)
}

// ReconcileMachineSet reconciles a MachineSet object
type ReconcileMachineSet struct {
	client.Client
	scheme   *runtime.Scheme
	recorder record.EventRecorder
}

func (r *ReconcileMachineSet) MachineToMachineSets(o handler.MapObject) []reconcile.Request {
	result := []reconcile.Request{}
	m := &machinev1beta1.Machine{}
	key := client.ObjectKey{Namespace: o.Meta.GetNamespace(), Name: o.Meta.GetName()}
	err := r.Client.Get(context.Background(), key, m)
	if err != nil {
		klog.Errorf("Unable to retrieve Machine %v from store: %v", key, err)
		return nil
	}

	for _, ref := range m.ObjectMeta.OwnerReferences {
		if ref.Controller != nil && *ref.Controller {
			return result
		}
	}

	mss := r.getMachineSetsForMachine(m)
	if len(mss) == 0 {
		klog.V(4).Infof("Found no machine set for machine: %v", m.Name)
		return nil
	}

	for _, ms := range mss {
		name := client.ObjectKey{Namespace: ms.Namespace, Name: ms.Name}
		result = append(result, reconcile.Request{NamespacedName: name})
	}

	return result
}

// Reconcile reads that state of the cluster for a MachineSet object and makes changes based on the state read
// and what is in the MachineSet.Spec
// Automatically generate RBAC rules to allow the Controller to read and write Deployments
// +kubebuilder:rbac:groups=machine.openshift.io,resources=machinesets,verbs=get;list;watch;create;update;patch;delete
// +kubebuilder:rbac:groups=machine.openshift.io,resources=machines,verbs=get;list;watch;create;update;patch;delete
func (r *ReconcileMachineSet) Reconcile(request reconcile.Request) (reconcile.Result, error) {
	// Fetch the MachineSet instance
<<<<<<< HEAD
	machineSet := &machinev1beta1.MachineSet{}
	err := r.Get(context.TODO(), request.NamespacedName, machineSet)
	if err != nil {
=======
	ctx := context.TODO()
	machineSet := &machinev1beta1.MachineSet{}
	if err := r.Get(ctx, request.NamespacedName, machineSet); err != nil {
>>>>>>> 655e2d6c
		if apierrors.IsNotFound(err) {
			// Object not found, return.  Created objects are automatically garbage collected.
			// For additional cleanup logic use finalizers.
			return reconcile.Result{}, nil
		}
		// Error reading the object - requeue the request.
		return reconcile.Result{}, err
	}

<<<<<<< HEAD
	klog.V(4).Infof("Reconcile machineset %v", machineSet.Name)
	if errList := machineSet.Validate(); len(errList) > 0 {
		err := fmt.Errorf("%q machineset validation failed: %v", machineSet.Name, errList.ToAggregate().Error())
		klog.Error(err)
		return reconcile.Result{}, err
	}

	allMachines := &machinev1beta1.MachineList{}
=======
	// Ignore deleted MachineSets, this can happen when foregroundDeletion
	// is enabled
	if machineSet.DeletionTimestamp != nil {
		return reconcile.Result{}, nil
	}
>>>>>>> 655e2d6c

	result, err := r.reconcile(ctx, machineSet)
	if err != nil {
		klog.Errorf("Failed to reconcile MachineSet %q: %v", request.NamespacedName, err)
		r.recorder.Eventf(machineSet, corev1.EventTypeWarning, "ReconcileError", "%v", err)
	}
	return result, err
}

func (r *ReconcileMachineSet) reconcile(ctx context.Context, machineSet *machinev1beta1.MachineSet) (reconcile.Result, error) {
	klog.V(4).Infof("Reconcile machineset %v", machineSet.Name)
	if errList := machineSet.Validate(); len(errList) > 0 {
		err := fmt.Errorf("%q machineset validation failed: %v", machineSet.Name, errList.ToAggregate().Error())
		klog.Error(err)
		return reconcile.Result{}, err
	}

	allMachines := &machinev1beta1.MachineList{}

	if err := r.Client.List(context.Background(), allMachines, client.InNamespace(machineSet.Namespace)); err != nil {
		return reconcile.Result{}, errors.Wrap(err, "failed to list machines")
	}

	// Make sure that label selector can match template's labels.
	// TODO(vincepri): Move to a validation (admission) webhook when supported.
	selector, err := metav1.LabelSelectorAsSelector(&machineSet.Spec.Selector)
	if err != nil {
		return reconcile.Result{}, errors.Wrapf(err, "failed to parse MachineSet %q label selector", machineSet.Name)
	}

	if !selector.Matches(labels.Set(machineSet.Spec.Template.Labels)) {
		return reconcile.Result{}, errors.Errorf("failed validation on MachineSet %q label selector, cannot match any machines ", machineSet.Name)
	}

	// Cluster might be nil as some providers might not require a cluster object
	// for machine management.
	cluster, err := r.getCluster(machineSet)
	if err != nil {
		return reconcile.Result{}, err
	}

	// Set the ownerRef with foreground deletion if there is a linked cluster.
	if cluster != nil && len(machineSet.OwnerReferences) == 0 {
		blockOwnerDeletion := true
		machineSet.OwnerReferences = append(machineSet.OwnerReferences, metav1.OwnerReference{
			APIVersion:         cluster.APIVersion,
			Kind:               cluster.Kind,
			Name:               cluster.Name,
			UID:                cluster.UID,
			BlockOwnerDeletion: &blockOwnerDeletion,
		})
	}

	// Add foregroundDeletion finalizer if MachineSet isn't deleted and linked to a cluster.
	if cluster != nil &&
		machineSet.ObjectMeta.DeletionTimestamp.IsZero() &&
		!util.Contains(machineSet.Finalizers, metav1.FinalizerDeleteDependents) {

		machineSet.Finalizers = append(machineSet.ObjectMeta.Finalizers, metav1.FinalizerDeleteDependents)

		if err := r.Client.Update(context.Background(), machineSet); err != nil {
			klog.Infof("Failed to add finalizers to MachineSet %q: %v", machineSet.Name, err)
			return reconcile.Result{}, err
		}

		// Since adding the finalizer updates the object return to avoid later update issues
		return reconcile.Result{}, nil
	}

	// Filter out irrelevant machines (deleting/mismatch labels) and claim orphaned machines.
	var machineNames []string
	machineSetMachines := make(map[string]*machinev1beta1.Machine)
	for idx := range allMachines.Items {
		machine := &allMachines.Items[idx]
		if shouldExcludeMachine(machineSet, machine) {
			continue
		}

		// Attempt to adopt machine if it meets previous conditions and it has no controller references.
		if metav1.GetControllerOf(machine) == nil {
			if err := r.adoptOrphan(machineSet, machine); err != nil {
				klog.Warningf("Failed to adopt MachineSet %q into MachineSet %q: %v", machine.Name, machineSet.Name, err)
				continue
			}
		}
		machineNames = append(machineNames, machine.Name)
		machineSetMachines[machine.Name] = machine
	}
	// sort the filteredMachines from the oldest to the youngest
	sort.Strings(machineNames)

	var filteredMachines []*machinev1beta1.Machine
	for _, machineName := range machineNames {
		filteredMachines = append(filteredMachines, machineSetMachines[machineName])
	}

	syncErr := r.syncReplicas(machineSet, filteredMachines)

	ms := machineSet.DeepCopy()
	newStatus := r.calculateStatus(ms, filteredMachines)

	// Always updates status as machines come up or die.
	updatedMS, err := updateMachineSetStatus(r.Client, machineSet, newStatus)
	if err != nil {
		if syncErr != nil {
			return reconcile.Result{}, errors.Wrapf(err, "failed to sync machines: %v. failed to update machine set status", syncErr)
		}
		return reconcile.Result{}, errors.Wrap(err, "failed to update machine set status")
	}

	if syncErr != nil {
		return reconcile.Result{}, errors.Wrapf(syncErr, "failed to sync machines")
	}

	var replicas int32
	if updatedMS.Spec.Replicas != nil {
		replicas = *updatedMS.Spec.Replicas
	}

	// Resync the MachineSet after MinReadySeconds as a last line of defense to guard against clock-skew.
	// Clock-skew is an issue as it may impact whether an available replica is counted as a ready replica.
	// A replica is available if the amount of time since last transition exceeds MinReadySeconds.
	// If there was a clock skew, checking whether the amount of time since last transition to ready state
	// exceeds MinReadySeconds could be incorrect.
	// To avoid an available replica stuck in the ready state, we force a reconcile after MinReadySeconds,
	// at which point it should confirm any available replica to be available.
	if updatedMS.Spec.MinReadySeconds > 0 &&
		updatedMS.Status.ReadyReplicas == replicas &&
		updatedMS.Status.AvailableReplicas != replicas {

		return reconcile.Result{Requeue: true}, nil
	}

	return reconcile.Result{}, nil
}

func (r *ReconcileMachineSet) getCluster(ms *machinev1beta1.MachineSet) (*clusterv1alpha1.Cluster, error) {
	if ms.Spec.Template.Labels[machinev1beta1.MachineClusterLabelName] == "" {
		klog.Infof("MachineSet %q in namespace %q doesn't specify %q label, assuming nil cluster", ms.Name, ms.Namespace, machinev1beta1.MachineClusterLabelName)
		return nil, nil
	}

	cluster := &clusterv1alpha1.Cluster{}
	key := client.ObjectKey{
		Namespace: ms.Namespace,
		Name:      ms.Spec.Template.Labels[machinev1beta1.MachineClusterLabelName],
	}

	if err := r.Client.Get(context.Background(), key, cluster); err != nil {
		return nil, err
	}

	return cluster, nil
}

// syncReplicas essentially scales machine resources up and down.
<<<<<<< HEAD
func (c *ReconcileMachineSet) syncReplicas(ms *machinev1beta1.MachineSet, machines []*machinev1beta1.Machine) error {
=======
func (r *ReconcileMachineSet) syncReplicas(ms *machinev1beta1.MachineSet, machines []*machinev1beta1.Machine) error {
>>>>>>> 655e2d6c
	if ms.Spec.Replicas == nil {
		return errors.Errorf("the Replicas field in Spec for machineset %v is nil, this should not be allowed", ms.Name)
	}

	diff := len(machines) - int(*(ms.Spec.Replicas))

	if diff < 0 {
		diff *= -1
		klog.Infof("Too few replicas for %v %s/%s, need %d, creating %d",
			controllerKind, ms.Namespace, ms.Name, *(ms.Spec.Replicas), diff)

		var machineList []*machinev1beta1.Machine
		var errstrings []string
		for i := 0; i < diff; i++ {
			klog.Infof("Creating machine %d of %d, ( spec.replicas(%d) > currentMachineCount(%d) )",
				i+1, diff, *(ms.Spec.Replicas), len(machines))

			machine := r.createMachine(ms)
			if err := r.Client.Create(context.Background(), machine); err != nil {
				klog.Errorf("Unable to create Machine %q: %v", machine.Name, err)
				errstrings = append(errstrings, err.Error())
				continue
			}

			machineList = append(machineList, machine)
		}

		if len(errstrings) > 0 {
			return errors.New(strings.Join(errstrings, "; "))
		}

		return r.waitForMachineCreation(machineList)
	} else if diff > 0 {
		klog.Infof("Too many replicas for %v %s/%s, need %d, deleting %d",
			controllerKind, ms.Namespace, ms.Name, *(ms.Spec.Replicas), diff)

		deletePriorityFunc, err := getDeletePriorityFunc(ms)
		if err != nil {
			return err
		}
		klog.Infof("Found %s delete policy", ms.Spec.DeletePolicy)
		// Choose which Machines to delete.
		machinesToDelete := getMachinesToDeletePrioritized(machines, diff, deletePriorityFunc)

		// TODO: Add cap to limit concurrent delete calls.
		errCh := make(chan error, diff)
		var wg sync.WaitGroup
		wg.Add(diff)
		for _, machine := range machinesToDelete {
			go func(targetMachine *machinev1beta1.Machine) {
				defer wg.Done()
				err := r.Client.Delete(context.Background(), targetMachine)
				if err != nil {
					klog.Errorf("Unable to delete Machine %s: %v", targetMachine.Name, err)
					errCh <- err
				}
			}(machine)
		}
		wg.Wait()

		select {
		case err := <-errCh:
			// all errors have been reported before and they're likely to be the same, so we'll only return the first one we hit.
			if err != nil {
				return err
			}
		default:
		}

		return r.waitForMachineDeletion(machinesToDelete)
	}

	return nil
}

// createMachine creates a machine resource.
// the name of the newly created resource is going to be created by the API server, we set the generateName field
<<<<<<< HEAD
func (c *ReconcileMachineSet) createMachine(machineSet *machinev1beta1.MachineSet) *machinev1beta1.Machine {
=======
func (r *ReconcileMachineSet) createMachine(machineSet *machinev1beta1.MachineSet) *machinev1beta1.Machine {
>>>>>>> 655e2d6c
	gv := machinev1beta1.SchemeGroupVersion
	machine := &machinev1beta1.Machine{
		TypeMeta: metav1.TypeMeta{
			Kind:       gv.WithKind("Machine").Kind,
			APIVersion: gv.String(),
		},
		ObjectMeta: machineSet.Spec.Template.ObjectMeta,
		Spec:       machineSet.Spec.Template.Spec,
	}
	machine.ObjectMeta.GenerateName = fmt.Sprintf("%s-", machineSet.Name)
	machine.ObjectMeta.OwnerReferences = []metav1.OwnerReference{*metav1.NewControllerRef(machineSet, controllerKind)}
	machine.Namespace = machineSet.Namespace

	return machine
}

// shouldExcludeMachine returns true if the machine should be filtered out, false otherwise.
func shouldExcludeMachine(machineSet *machinev1beta1.MachineSet, machine *machinev1beta1.Machine) bool {
	// Ignore inactive machines.
	if metav1.GetControllerOf(machine) != nil && !metav1.IsControlledBy(machine, machineSet) {
		klog.V(4).Infof("%s not controlled by %v", machine.Name, machineSet.Name)
		return true
	}

	if machine.ObjectMeta.DeletionTimestamp != nil {
		return true
	}

	if !hasMatchingLabels(machineSet, machine) {
		return true
	}

	return false
}

<<<<<<< HEAD
func (c *ReconcileMachineSet) adoptOrphan(machineSet *machinev1beta1.MachineSet, machine *machinev1beta1.Machine) error {
	// Add controller reference.
	ownerRefs := machine.ObjectMeta.GetOwnerReferences()
	if ownerRefs == nil {
		ownerRefs = []metav1.OwnerReference{}
	}

=======
func (r *ReconcileMachineSet) adoptOrphan(machineSet *machinev1beta1.MachineSet, machine *machinev1beta1.Machine) error {
>>>>>>> 655e2d6c
	newRef := *metav1.NewControllerRef(machineSet, controllerKind)
	machine.OwnerReferences = append(machine.OwnerReferences, newRef)
	return r.Client.Update(context.Background(), machine)
}

<<<<<<< HEAD
func (c *ReconcileMachineSet) waitForMachineCreation(machineList []*machinev1beta1.Machine) error {
	for _, machine := range machineList {
		pollErr := util.PollImmediate(stateConfirmationInterval, stateConfirmationTimeout, func() (bool, error) {
			err := c.Client.Get(context.Background(),
				client.ObjectKey{Namespace: machine.Namespace, Name: machine.Name},
				&machinev1beta1.Machine{})
			if err == nil {
				return true, nil
			}
			klog.Error(err)
			if apierrors.IsNotFound(err) {
				return false, nil
=======
func (r *ReconcileMachineSet) waitForMachineCreation(machineList []*machinev1beta1.Machine) error {
	for _, machine := range machineList {
		pollErr := util.PollImmediate(stateConfirmationInterval, stateConfirmationTimeout, func() (bool, error) {
			key := client.ObjectKey{Namespace: machine.Namespace, Name: machine.Name}

			if err := r.Client.Get(context.Background(), key, &machinev1beta1.Machine{}); err != nil {
				if apierrors.IsNotFound(err) {
					return false, nil
				}
				klog.Error(err)
				return false, err
>>>>>>> 655e2d6c
			}

			return true, nil
		})

		if pollErr != nil {
			klog.Error(pollErr)
			return errors.Wrap(pollErr, "failed waiting for machine object to be created")
		}
	}

	return nil
}

<<<<<<< HEAD
func (c *ReconcileMachineSet) waitForMachineDeletion(machineList []*machinev1beta1.Machine) error {
	for _, machine := range machineList {
		pollErr := util.PollImmediate(stateConfirmationInterval, stateConfirmationTimeout, func() (bool, error) {
			m := &machinev1beta1.Machine{}
			err := c.Client.Get(context.Background(),
				client.ObjectKey{Namespace: machine.Namespace, Name: machine.Name},
				m)
=======
func (r *ReconcileMachineSet) waitForMachineDeletion(machineList []*machinev1beta1.Machine) error {
	for _, machine := range machineList {
		pollErr := util.PollImmediate(stateConfirmationInterval, stateConfirmationTimeout, func() (bool, error) {
			m := &machinev1beta1.Machine{}
			key := client.ObjectKey{Namespace: machine.Namespace, Name: machine.Name}

			err := r.Client.Get(context.Background(), key, m)
>>>>>>> 655e2d6c
			if apierrors.IsNotFound(err) || !m.DeletionTimestamp.IsZero() {
				return true, nil
			}

			return false, err
		})

		if pollErr != nil {
			klog.Error(pollErr)
			return errors.Wrap(pollErr, "failed waiting for machine object to be deleted")
		}
	}
	return nil
}<|MERGE_RESOLUTION|>--- conflicted
+++ resolved
@@ -24,10 +24,7 @@
 	"sync"
 	"time"
 
-<<<<<<< HEAD
-=======
 	clusterv1alpha1 "github.com/openshift/cluster-api/pkg/apis/cluster/v1alpha1"
->>>>>>> 655e2d6c
 	machinev1beta1 "github.com/openshift/cluster-api/pkg/apis/machine/v1beta1"
 	"github.com/openshift/cluster-api/pkg/util"
 	"github.com/pkg/errors"
@@ -46,12 +43,8 @@
 	"sigs.k8s.io/controller-runtime/pkg/source"
 )
 
-<<<<<<< HEAD
-var controllerKind = machinev1beta1.SchemeGroupVersion.WithKind("MachineSet")
-=======
 var (
 	controllerKind = machinev1beta1.SchemeGroupVersion.WithKind("MachineSet")
->>>>>>> 655e2d6c
 
 	// stateConfirmationTimeout is the amount of time allowed to wait for desired state.
 	stateConfirmationTimeout = 10 * time.Second
@@ -78,32 +71,16 @@
 
 // add adds a new Controller to mgr with r as the reconcile.Reconciler.
 func add(mgr manager.Manager, r reconcile.Reconciler, mapFn handler.ToRequestsFunc) error {
-<<<<<<< HEAD
-	// Create a new controller
-	c, err := controller.New("machineset-controller", mgr, controller.Options{Reconciler: r})
-	if err != nil {
-		return err
-	}
-
-	// Watch for changes to MachineSet
-	err = c.Watch(&source.Kind{Type: &machinev1beta1.MachineSet{}}, &handler.EnqueueRequestForObject{})
-=======
 	// Create a new controller.
 	c, err := controller.New(controllerName, mgr, controller.Options{Reconciler: r})
->>>>>>> 655e2d6c
 	if err != nil {
 		return err
 	}
 
 	// Watch for changes to MachineSet.
 	err = c.Watch(
-<<<<<<< HEAD
-		&source.Kind{Type: &machinev1beta1.Machine{}},
-		&handler.EnqueueRequestForOwner{IsController: true, OwnerType: &machinev1beta1.MachineSet{}},
-=======
 		&source.Kind{Type: &machinev1beta1.MachineSet{}},
 		&handler.EnqueueRequestForObject{},
->>>>>>> 655e2d6c
 	)
 	if err != nil {
 		return err
@@ -112,12 +89,8 @@
 	// Map Machine changes to MachineSets using ControllerRef.
 	err = c.Watch(
 		&source.Kind{Type: &machinev1beta1.Machine{}},
-<<<<<<< HEAD
-		&handler.EnqueueRequestsFromMapFunc{ToRequests: mapFn})
-=======
 		&handler.EnqueueRequestForOwner{IsController: true, OwnerType: &machinev1beta1.MachineSet{}},
 	)
->>>>>>> 655e2d6c
 	if err != nil {
 		return err
 	}
@@ -173,15 +146,9 @@
 // +kubebuilder:rbac:groups=machine.openshift.io,resources=machines,verbs=get;list;watch;create;update;patch;delete
 func (r *ReconcileMachineSet) Reconcile(request reconcile.Request) (reconcile.Result, error) {
 	// Fetch the MachineSet instance
-<<<<<<< HEAD
-	machineSet := &machinev1beta1.MachineSet{}
-	err := r.Get(context.TODO(), request.NamespacedName, machineSet)
-	if err != nil {
-=======
 	ctx := context.TODO()
 	machineSet := &machinev1beta1.MachineSet{}
 	if err := r.Get(ctx, request.NamespacedName, machineSet); err != nil {
->>>>>>> 655e2d6c
 		if apierrors.IsNotFound(err) {
 			// Object not found, return.  Created objects are automatically garbage collected.
 			// For additional cleanup logic use finalizers.
@@ -191,22 +158,11 @@
 		return reconcile.Result{}, err
 	}
 
-<<<<<<< HEAD
-	klog.V(4).Infof("Reconcile machineset %v", machineSet.Name)
-	if errList := machineSet.Validate(); len(errList) > 0 {
-		err := fmt.Errorf("%q machineset validation failed: %v", machineSet.Name, errList.ToAggregate().Error())
-		klog.Error(err)
-		return reconcile.Result{}, err
-	}
-
-	allMachines := &machinev1beta1.MachineList{}
-=======
 	// Ignore deleted MachineSets, this can happen when foregroundDeletion
 	// is enabled
 	if machineSet.DeletionTimestamp != nil {
 		return reconcile.Result{}, nil
 	}
->>>>>>> 655e2d6c
 
 	result, err := r.reconcile(ctx, machineSet)
 	if err != nil {
@@ -363,11 +319,7 @@
 }
 
 // syncReplicas essentially scales machine resources up and down.
-<<<<<<< HEAD
-func (c *ReconcileMachineSet) syncReplicas(ms *machinev1beta1.MachineSet, machines []*machinev1beta1.Machine) error {
-=======
 func (r *ReconcileMachineSet) syncReplicas(ms *machinev1beta1.MachineSet, machines []*machinev1beta1.Machine) error {
->>>>>>> 655e2d6c
 	if ms.Spec.Replicas == nil {
 		return errors.Errorf("the Replicas field in Spec for machineset %v is nil, this should not be allowed", ms.Name)
 	}
@@ -445,11 +397,7 @@
 
 // createMachine creates a machine resource.
 // the name of the newly created resource is going to be created by the API server, we set the generateName field
-<<<<<<< HEAD
-func (c *ReconcileMachineSet) createMachine(machineSet *machinev1beta1.MachineSet) *machinev1beta1.Machine {
-=======
 func (r *ReconcileMachineSet) createMachine(machineSet *machinev1beta1.MachineSet) *machinev1beta1.Machine {
->>>>>>> 655e2d6c
 	gv := machinev1beta1.SchemeGroupVersion
 	machine := &machinev1beta1.Machine{
 		TypeMeta: metav1.TypeMeta{
@@ -485,36 +433,12 @@
 	return false
 }
 
-<<<<<<< HEAD
-func (c *ReconcileMachineSet) adoptOrphan(machineSet *machinev1beta1.MachineSet, machine *machinev1beta1.Machine) error {
-	// Add controller reference.
-	ownerRefs := machine.ObjectMeta.GetOwnerReferences()
-	if ownerRefs == nil {
-		ownerRefs = []metav1.OwnerReference{}
-	}
-
-=======
 func (r *ReconcileMachineSet) adoptOrphan(machineSet *machinev1beta1.MachineSet, machine *machinev1beta1.Machine) error {
->>>>>>> 655e2d6c
 	newRef := *metav1.NewControllerRef(machineSet, controllerKind)
 	machine.OwnerReferences = append(machine.OwnerReferences, newRef)
 	return r.Client.Update(context.Background(), machine)
 }
 
-<<<<<<< HEAD
-func (c *ReconcileMachineSet) waitForMachineCreation(machineList []*machinev1beta1.Machine) error {
-	for _, machine := range machineList {
-		pollErr := util.PollImmediate(stateConfirmationInterval, stateConfirmationTimeout, func() (bool, error) {
-			err := c.Client.Get(context.Background(),
-				client.ObjectKey{Namespace: machine.Namespace, Name: machine.Name},
-				&machinev1beta1.Machine{})
-			if err == nil {
-				return true, nil
-			}
-			klog.Error(err)
-			if apierrors.IsNotFound(err) {
-				return false, nil
-=======
 func (r *ReconcileMachineSet) waitForMachineCreation(machineList []*machinev1beta1.Machine) error {
 	for _, machine := range machineList {
 		pollErr := util.PollImmediate(stateConfirmationInterval, stateConfirmationTimeout, func() (bool, error) {
@@ -526,7 +450,6 @@
 				}
 				klog.Error(err)
 				return false, err
->>>>>>> 655e2d6c
 			}
 
 			return true, nil
@@ -541,15 +464,6 @@
 	return nil
 }
 
-<<<<<<< HEAD
-func (c *ReconcileMachineSet) waitForMachineDeletion(machineList []*machinev1beta1.Machine) error {
-	for _, machine := range machineList {
-		pollErr := util.PollImmediate(stateConfirmationInterval, stateConfirmationTimeout, func() (bool, error) {
-			m := &machinev1beta1.Machine{}
-			err := c.Client.Get(context.Background(),
-				client.ObjectKey{Namespace: machine.Namespace, Name: machine.Name},
-				m)
-=======
 func (r *ReconcileMachineSet) waitForMachineDeletion(machineList []*machinev1beta1.Machine) error {
 	for _, machine := range machineList {
 		pollErr := util.PollImmediate(stateConfirmationInterval, stateConfirmationTimeout, func() (bool, error) {
@@ -557,7 +471,6 @@
 			key := client.ObjectKey{Namespace: machine.Namespace, Name: machine.Name}
 
 			err := r.Client.Get(context.Background(), key, m)
->>>>>>> 655e2d6c
 			if apierrors.IsNotFound(err) || !m.DeletionTimestamp.IsZero() {
 				return true, nil
 			}
